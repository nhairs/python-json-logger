--- conflicted
+++ resolved
@@ -25,7 +25,6 @@
 
 ### 2. Fork the repository and make your changes
 
-<<<<<<< HEAD
 #### Coding Style
 
 Before writing any code, please familiarize yourself with our [Python Style Guide](style-guide.md). This document outlines our coding conventions, formatting expectations, and common patterns used in the project. Adhering to this guide is crucial for maintaining code consistency and readability.
@@ -33,9 +32,6 @@
 While the style guide covers detailed conventions, always try to match the style of existing code in the module you are working on, especially regarding local patterns and structure.
 
 #### Development Setup
-=======
-While there isn't extensive styling documentation, code style is enforced using `black` for formatting and `pylint` for linting (details below). Please ensure your changes pass these checks. Otherwise, try to match existing code. This includes the use of "headings" and "dividers" (this will make sense when you look at the code).
->>>>>>> 03ad4d1b
 
 All devlopment tooling can be installed (usually into a virtual environment), using the `dev` optional dependency:
 

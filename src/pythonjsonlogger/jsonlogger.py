--- conflicted
+++ resolved
@@ -228,16 +228,8 @@
             # Python2.7 doesn't have stack_info.
             pass
 
-<<<<<<< HEAD
         log_record: Dict[str, Any]
-        try:
-            log_record = OrderedDict()
-        except NameError:
-            log_record = {}
-
-=======
         log_record = OrderedDict()
->>>>>>> 81c7b71b
         self.add_fields(log_record, record, message_dict)
         log_record = self.process_log_record(log_record)
 

--- conflicted
+++ resolved
@@ -90,10 +90,8 @@
             that will be used to customize the indent of the output json.
         :param prefix: an optional string prefix added at the beginning of
             the formatted string
-<<<<<<< HEAD
         :param json_indent: indent parameter for json.dumps
         :param json_ensure_ascii: ensure_ascii parameter for json.dumps
-=======
         :param reserved_attrs: an optional list of fields that will be skipped when
             outputting json log record. Defaults to all log record attributes:
             http://docs.python.org/library/logging.html#logrecord-attributes
@@ -101,7 +99,6 @@
             outputting the json log record. If string is passed, timestamp will be added
             to log record using string as key. If True boolean is passed, timestamp key
             will be "timestamp". Defaults to False/off.
->>>>>>> eebe45e4
         """
         self.json_default = kwargs.pop("json_default", None)
         self.json_encoder = kwargs.pop("json_encoder", None)
